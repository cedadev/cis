--- conflicted
+++ resolved
@@ -8,10 +8,7 @@
 env:
   - TEST_TARGET=unit PYTHON_TARGET=2.7
   - TEST_TARGET=unit PYTHON_TARGET=3.6
-<<<<<<< HEAD
-=======
   - TEST_TARGET=unit PYTHON_TARGET=3.7
->>>>>>> a508887f
   # - TEST_TARGET=integration
 
 install:

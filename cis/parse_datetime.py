--- conflicted
+++ resolved
@@ -72,7 +72,6 @@
     return dt
 
 
-<<<<<<< HEAD
 def parse_datetime(dt_string, name, parser):
     """Parse a date/time string from the command line, reporting parse errors.
 
@@ -93,8 +92,6 @@
     return dt
 
 
-=======
->>>>>>> 47e91604
 def date_delta_creator(year, month=0, day=0, hour=0, minute=0, second=0):
     date_delta_tuple = namedtuple('date_delta', ['year', 'month', 'day', 'hour', 'minute', 'second'])
     return date_delta_tuple(int(year), int(month), int(day), int(hour), int(minute), int(second))
@@ -200,6 +197,8 @@
     :return: int, or float value (possibly converted to the standard time from a time string)
     """
     from datetime import datetime
+    if in_string == 'None' or in_string is None:
+        return None
     try:
         ret = int(string)
     except ValueError:
@@ -221,11 +220,6 @@
     :param in_string: String to parse
     :return: int, float value, datetime component list or datetimedelta
     """
-<<<<<<< HEAD
-    if in_string == 'None' or in_string is None:
-        return None
-=======
->>>>>>> 47e91604
     try:
         ret = int(string)
     except ValueError:
@@ -241,71 +235,3 @@
                     raise argparse.ArgumentTypeError("'{}' is not a valid value.".format(string))
     return ret
 
-
-<<<<<<< HEAD
-def parse_as_float_or_time_delta(arg, name, parser):
-    if arg:
-        try:
-            # First try and parse as a float
-            arg = float(arg)
-        except ValueError:
-            # Then try and parse as a timedelta
-            try:
-                arg = parse_datetimestr_delta_to_float_days(arg)
-            except ValueError:
-                # Otherwise throw an error
-                parser.error("'" + arg + "' is not a valid " + name)
-        return arg
-    else:
-        return None
-
-=======
-def convert_datetime_components_to_datetime(dt_components, is_lower_limit):
-    """
-    Converts date and time components: year, month, day, hours, minutes, seconds to a datetime object for use
-    as a limit.
-
-    Components beyond the year are defaulted if absent, taking minimum or maximum values if the value of
-    is_lower_limit is True or False respectively.
-
-    :param dt_components: list of date/time components as integers in the order:year, month, day, hours, minutes,
-        seconds. At least the year must be specified. If only the year is specified it may be passed as an integer.
-    :param is_lower_limit: If True, use minimum value for missing date/time components, otherwise use maximum.
-    """
-    YEAR_INDEX = 0
-    DAY_INDEX = 2
-
-    if isinstance(dt_components, list):
-        all_components = list(dt_components)
-    else:
-        all_components = [dt_components]
-
-    if is_lower_limit:
-        default_limits = [None, 1, 1, 0, 0, 0]
-    else:
-        default_limits = [None, 12, None, 23, 59, 59]
-
-    # Fill in the trailing fields with default values.
-    for idx in range(len(all_components), len(default_limits)):
-        if idx == YEAR_INDEX:
-            # Don't default the year - this is the minimum that must be specified.
-            pass
-        elif idx == DAY_INDEX and not is_lower_limit:
-            # Set day to last day of month.
-            all_components.append(find_last_day_of_month(*all_components))
-        else:
-            all_components.append(default_limits[idx])
-    return datetime.datetime(*all_components)
-
-
-def find_last_day_of_month(year, month):
-    """Finds the last day of a month.
-
-    :param year: year as integer
-    :param month: month as integer
-    :return: last day of month as integer
-    """
-    next_month = datetime.datetime(year, month, 28) + datetime.timedelta(days=4)
-    last_date = next_month - datetime.timedelta(days=next_month.day)
-    return last_date.day
->>>>>>> 47e91604

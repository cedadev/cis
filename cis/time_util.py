"""
Utilities for converting time units
"""
from cf_units import Unit

cis_standard_time_unit = Unit('days since 1600-01-01 00:00:00', calendar='gregorian')


class PartialDateTime(object):
    """
    A :class:`PartialDateTime` object specifies values for some subset of
    the calendar/time fields (year, month, hour, etc.) and defines a period of time,
    primarily for creating ranges of :class:`datetime.datetime` instances.
    """

    def __init__(self, year, month=None, day=None, hour=None, minute=None, second=None):
        """
        Allows creation of datetime ranges. The year is mandatory, all others are optional - but intermediate components
        must be specified. E.g. you can't specify a year and a day with no month.

        :param int year:
        :param int month:
        :param int day:
        :param int hour:
        :param int minute:
        :param int second:
        """
        self.year = year
        self.month = month
        self.day = day
        self.hour = hour
        self.minute = minute
        self.second = second

        self.attributes = ['year', 'month', 'day', 'hour', 'minute', 'second']

        # Check we have valid components - there should be no non-None values after the first one (if there is one)
        components = [getattr(self, a) for a in self.attributes]
        if None in components and any(c is not None for c in components[components.index(None):]):
            raise ValueError("All intermediate values must be specified when creating a PartialDateTime")

        # Check that the components are valid by trying to find the minimum date
        try:
            _ = self.min()
        except TypeError:
            raise ValueError("Invalid PartialDateTime arguments")

    def range(self):
        """
        Return the datetime representing the start of the range defined by this object, and that representing the end.

        For example, to create a datetime range for the year 2008:

        >>> from cis.time_util import PartialDateTime
        >>> pdt = PartialDateTime(2008)
        >>> pdt.range()
        datetime(2008,1,1,1,1,1), datetime(2008,12,31,23,59,59)

        Or for February 2001:

        >>> pdt = PartialDateTime(2001, 2)
        >>> pdt.range()
        datetime(2001,2,1,1,1,1), datetime(2008,2,28,23,59,59)

        :return (datetime.datetime, datetime.datetime) : A pair of datetime objects
        """
        return self.min(), self.max()

    def min(self):
        """
        Return the datetime object for the start of the PartialDateTime period. I.e. the earliest valid datetime

        :return datetime.datetime: The earliest datetime
        """
        from datetime import datetime
        lower_limits = [None, 1, 1, 0, 0, 0]

        # Get the initialized date-components
        dt_start = [getattr(self, a) for a in self.attributes if getattr(self, a) is not None]

        # Fill in the remaining fields with default values.
        for idx in range(len(dt_start), len(self.attributes)):
            if self.attributes[idx] == 'day':
                dt_start.append(lower_limits[idx])
            else:
                dt_start.append(lower_limits[idx])
        return datetime(*dt_start)

    def max(self):
        """
        Return the datetime object for the end of the PartialDateTime period. I.e. the latest valid datetime

        :return datetime.datetime: The latest datetime
        """
        from datetime import datetime
        upper_limits = [None, 12, None, 23, 59, 59]

        # Get the initialized date-components
        dt_end = [getattr(self, a) for a in self.attributes if getattr(self, a) is not None]

        # Fill in the remaining fields with default values.
        for idx in range(len(dt_end), len(self.attributes)):
            if self.attributes[idx] == 'day':
                # Set day to last day of month. The year and month will already be in there.
                dt_end.append(find_last_day_of_month(*dt_end))
            else:
                dt_end.append(upper_limits[idx])

        return datetime(*dt_end)

    def __eq__(self, other):
        return self.__dict__ == other.__dict__


def find_last_day_of_month(year, month):
    """Finds the last day of a month.

    :param year: year as integer
    :param month: month as integer
    :return: last day of month as integer
    """
    import datetime
    next_month = datetime.datetime(year, month, 28) + datetime.timedelta(days=4)
    last_date = next_month - datetime.timedelta(days=next_month.day)
    return last_date.day


def calculate_mid_time(t1, t2):
    """
        Find the mid time between two times expressed as floats

    :param t1: a time represented as a float
    :param t2: a time in the same representation as t1
    :return: a float representing the time between t1 and t2
    """
    return t1 + (t2 - t1)/2.0


def convert_time_since_to_std_time(time_array, units):
    """
    Go via datetimes to be on the safe side.
    :param ndaray time_array:
    :param cf_units.Unit units:
    :return:
    """
    dt = units.num2date(time_array)
    return cis_standard_time_unit.date2num(dt)


def convert_time_using_time_stamp_info_to_std_time(time_array, units, time_stamp_info=None):
    """
    Convert the time using time stamp info and the first word of the units
    :param time_array: the time array to convert
    :param str units: the units of the array (e.g. day or Days from the file time reference 2012-12-12)
    :param str time_stamp_info: the time stamp to use for the convertion
    :return: converted data
    """
    from cf_units import Unit
    units = str(units).split()
    if len(units) == 0:
        raise ValueError("Units is empty when converting time")

    units_in_since_form = Unit(units[0] + " since " + time_stamp_info)

    return convert_time_since_to_std_time(time_array, units_in_since_form)


def convert_sec_since_to_std_time(seconds, ref):
    """
    Convert a number of seconds since a given reference datetime to a number of days since our standard time. The given
    reference DateTime must be on the Gregorian calendar.

    :param seconds: Array of seconds (since the reference time provided)
    :type: ndarray
    :param ref: The reference datetime which the seconds are counted from
    :type: DateTime
    :return: A numpy array containing all of the time values (in fractional days since the CIS standard time)
    """
    import numpy as np
    # Don't copy the array if this is a standard numpy array, unfortunately masked arrays don't have this option
    kwargs = {} if isinstance(seconds, np.ma.MaskedArray) else {'copy': False}
    days_since = seconds.astype('float64', **kwargs) / (3600*24.0)
    offset = ref - cis_standard_time_unit.num2date(0)
    return offset.days + days_since


def convert_std_time_to_datetime(std_time):
    return cis_standard_time_unit.num2date(std_time)


def convert_datetime_to_std_time(dt):
    return cis_standard_time_unit.date2num(dt)


def convert_julian_date_to_std_time(days_since):
    """
    Convert an array of julian days to cis standard time

    ..note:
        Array should have units like: Julian Date, days elapsed since 12:00 January 1, 4713 BC

    :param days_since: numpy array of fractional days since 12:00 January 1, 4713 BC
    :return: fractional days since cis standard time
    """
<<<<<<< HEAD
    offset = cis_standard_time_unit.num2date(0).toordinal()
=======
    offset = cis_standard_time_unit.num2date(0).toordinal(fractional=True)
>>>>>>> 7cddbc04
    return days_since - offset


def convert_cube_time_coord_to_standard_time(cube):
    """Converts the time coordinate from the one in the cube to one based on a standard time unit.
    :param cube: cube to modify
    :return: the cube
    """
    # Find the time coordinate.
    t_coord = cube.coord(standard_name='time')
    data_dim = cube.coord_dims(t_coord)
    if len(data_dim) > 0:
        # And remove it from the cube
        cube.remove_coord(t_coord)

        dt_points = t_coord.units.num2date(t_coord.points)
        new_datetime_nums = cis_standard_time_unit.date2num(dt_points)

        # new_datetime_nums = convert_numpy_array(t_coord.points, 'float64', convert_date)
        if t_coord.nbounds > 0:
            dt_bounds = t_coord.units.num2date(t_coord.bounds)
            new_bound_nums = cis_standard_time_unit.date2num(dt_bounds)
            t_coord.bounds = new_bound_nums

        # Create a new time coordinate by copying the old one, but using our new points and units
        new_time_coord = t_coord
        new_time_coord.points = new_datetime_nums
        new_time_coord.units = cis_standard_time_unit

        # And add the new coordinate back into the cube
        cube.add_dim_coord(new_time_coord, data_dim)

    return cube


def set_year(datetime, new_year):
    """
    Change the year of a datetime to some new year. If datetime is a leapday then return None
    :param datetime.datetime datetime: Datetime object to change
    :param int new_year: The new year
    :return: A datetime with the same date as the original except the changed year
    """
    # Once we have the data as datetimes we can just use replace to change the year...
    try:
        new_dt = datetime.replace(year=new_year)
    except ValueError:
        # ...Unless the date is 29th of Feb!
        new_dt = None
    return new_dt


def change_year_of_ungridded_data(data, new_year):
    """
     This slightly roundabout method works fine, but isn't particularly quick.
      I could just add the number of years times 365, but that does't take leap years into account. If I want to take
      leap years into account I can't use fractional days which would break the time. In principle I could take calculate
      the exact difference in integer days between the first date and the first date in the new year then apply that
      scaling - but THAT won't work if the data set spans a leap day...
    :param data: An ungridded data object to update in-place
    :param int new_year: The year to change the data to
    """
    import numpy as np

    dates = data.coord('time').data

    dt = convert_std_time_to_datetime(dates)

    np_set_year = np.vectorize(set_year)

    updated_dt = np_set_year(dt, new_year)
    new_dates = convert_datetime_to_std_time(updated_dt)

    data.coord('time').data = new_dates<|MERGE_RESOLUTION|>--- conflicted
+++ resolved
@@ -202,11 +202,7 @@
     :param days_since: numpy array of fractional days since 12:00 January 1, 4713 BC
     :return: fractional days since cis standard time
     """
-<<<<<<< HEAD
-    offset = cis_standard_time_unit.num2date(0).toordinal()
-=======
     offset = cis_standard_time_unit.num2date(0).toordinal(fractional=True)
->>>>>>> 7cddbc04
     return days_since - offset
 
 

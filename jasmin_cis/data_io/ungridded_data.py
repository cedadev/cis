'''
    Module for the UngriddedData class
'''
from collections import namedtuple
import hdf_vd as hdf_vd
import hdf_sd as hdf_sd
from pyhdf.error import HDF4Error

# Define the vars of the methods that must be mapped to, these are the methods UngriddedData objects will call
#  I think this could actually define the EXTERNAL interface without creating any sub methods in the UngriddedData class
#  by just dropping the mapping into the instance namespace dynamically...

Mapping = namedtuple('Mapping',['get_metadata', 'retrieve_raw_data'])

# This defines the actual mappings for each of the ungridded data types
static_mappings = { 'HDF_SD' : Mapping(hdf_sd.get_metadata, hdf_sd.get_data),
             'HDF_VD' : Mapping(hdf_vd.get_hdf_VD_file_variables, hdf_vd.get_hdf4_VD_data),
             'HDF5'   : '',
             'netCDF' : '' }

class UngriddedData(object):
    '''
        Wrapper (adaptor) class for the different types of possible ungridded data.
    '''
    
    @classmethod
    def load_ungridded_data(cls, filenames, variables):
        '''
            Return a dictionary of UngriddedData objects, one for each variable - the key is the variable name
                This is quicker than calling load_ungridded_data as we read multiple variables per file read
        args:
            filenames:    List of filenames of files to read
            variables:    List of variables to read from the files
        '''
        from jasmin_cis.exceptions import FileIOError
        
        if not isinstance(variables,list): variables = [ variables ]
        if not isinstance(filenames,list): filenames = [ filenames ]
        
        outdata = {}
        for filename in filenames:
            try:
<<<<<<< HEAD
                data = hdf_sd.read_sds(filename,variables)
                for name in data.keys():
                    try:
                        outdata[name].append(data[name])
                    except KeyError:
                        #print KeyError, ' in readin_cloudsat_precip'
                        outdata[name] = data[name]
            except HDF4Error as e:
                raise FileIOError(str(e)+' for file: '+filename)
=======
                data = read_ungridded.read_hdf4(filename,variables)
            except FileIOError as e:
                # Let the unreadable file error bubble up
                raise e
            for name in data.keys():
                try:
                    outdata[name].append(data[name])
                except KeyError:
                    #print KeyError, ' in readin_cloudsat_precip'
                    outdata[name] = data[name]
>>>>>>> 22f57e3b
        for variable in outdata.keys():
            outdata[variable] = cls(outdata[variable],'HDF_SD')
        return outdata
    
    def __init__(self, data, data_type=None, metadata=None):
        '''
        Constructor
        
        args:
            data:    The data handler (e.g. SDS instance) for the specific data type, or a numpy array of data
                        This can be a list of data handlers, or a single data handler, but 
                        if no metadata is specified the metadata from the first handler is used
            data_type: The type of ungridded data being passed - valid options are
                        the keys in static_mappings
            metadata: Any associated metadata
        '''
        from jasmin_cis.exceptions import InvalidDataTypeError
        import numpy as np
        
        if isinstance(data, np.ndarray):
            self._data = data
            self._data_manager = None
            if data_type is not None:
                raise InvalidDataTypeError
        else:
            self._data = None
            # Although the data can be a list or a single item it's useful to cast it
            #  to a list here to make accessing it consistent
            if isinstance(data, list):
                self._data_manager = data
            else:
                self._data_manager = [ data ]
        
            if data_type in static_mappings:
                # Store the mappings in a private variable for use in getarr
                self._map = static_mappings[data_type]._asdict()
            else:
                raise InvalidDataTypeError
            
        if metadata is None:
            if self._data_manager is not None:
                # Retrieve metadata for the first variabel - assume this is the variable of interest
                self.metadata = self.get_metadata(self._data_manager[0])
            else:
                self.metadata = None
        else:
            self.metadata = metadata
        
        self.x = [] # A numpy array
        self.y = [] # A numpy array
        self.data = [] # A numpy array
        self.shape = None # A tuple
        self.long_name = ""
        self.units = ""
        
    def coords(self, optional_arg1 = None, optional_arg2 = None):
        return [] # list of object Coord
    
    class Coord(object):
        def __init__(self, name):
            self.name = name
        def name(self):
            return self.name # String
        
#    def _find_metadata(self):
#        self.metadata = self.map.get_metadata(self._data)    
    
    def __getattr__(self,attr):
        '''
            This little method actually provides the mapping between the method calls.
            It overrides the default getattr method.
        '''
        return self._map[attr]
    
    @property
    def data(self):
        '''
            This is a getter for the data property. It caches the raw data if it has not already been read.
             Throws a MemoryError when reading for the first time if the data is too large.
        '''
        import numpy as np
        if self._data is None:
            try:
                # If we ere given a list of data managers then we need to concatenate them now...
                self._data=self.retrieve_raw_data(self._data_manager[0])
                if len(self._data_manager) > 1:
                    for manager in self._data_manager[1:]:
                        self._data = np.hstack(self._data,self.retrieve_raw_data(manager))
            except MemoryError:
                raise MemoryError(
                  "Failed to read the ungridded data as there was not enough memory available.\n" 
                  "Consider freeing up variables or indexing the cube before getting its data.")
        return self._data
    
    <|MERGE_RESOLUTION|>--- conflicted
+++ resolved
@@ -13,7 +13,7 @@
 Mapping = namedtuple('Mapping',['get_metadata', 'retrieve_raw_data'])
 
 # This defines the actual mappings for each of the ungridded data types
-static_mappings = { 'HDF_SD' : Mapping(hdf_sd.get_metadata, hdf_sd.get_data),
+static_mappings = { 'HDF_SD' : Mapping(hdf_sd.read_hdf4_SD_metadata, hdf_sd.get_hdf4_SD_data),
              'HDF_VD' : Mapping(hdf_vd.get_hdf_VD_file_variables, hdf_vd.get_hdf4_VD_data),
              'HDF5'   : '',
              'netCDF' : '' }
@@ -40,17 +40,6 @@
         outdata = {}
         for filename in filenames:
             try:
-<<<<<<< HEAD
-                data = hdf_sd.read_sds(filename,variables)
-                for name in data.keys():
-                    try:
-                        outdata[name].append(data[name])
-                    except KeyError:
-                        #print KeyError, ' in readin_cloudsat_precip'
-                        outdata[name] = data[name]
-            except HDF4Error as e:
-                raise FileIOError(str(e)+' for file: '+filename)
-=======
                 data = read_ungridded.read_hdf4(filename,variables)
             except FileIOError as e:
                 # Let the unreadable file error bubble up
@@ -61,7 +50,6 @@
                 except KeyError:
                     #print KeyError, ' in readin_cloudsat_precip'
                     outdata[name] = data[name]
->>>>>>> 22f57e3b
         for variable in outdata.keys():
             outdata[variable] = cls(outdata[variable],'HDF_SD')
         return outdata

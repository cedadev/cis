--- conflicted
+++ resolved
@@ -129,17 +129,10 @@
 
         variables = read_many_files(filenames, [usr_variable, "lat", "lon", "time"], dim="pixel_number") #i.e. datafile.variables[usr_variable]
         coords = []
-<<<<<<< HEAD
-        coords.append(Coord(variables["lon"], get_metadata(variables["lon"]), "X", data_type="netCDF"))
-        coords.append(Coord(variables["lat"], get_metadata(variables["lat"]), "Y", data_type="netCDF"))
-        coords.append(Coord(variables["time"], get_metadata(variables["time"]), "T", data_type="netCDF"))
-        return UngriddedData(variables[usr_variable], coords, get_metadata(variables[usr_variable]), data_type="netCDF")
-=======
-        coords.append(Coord(variables["lon"], get_metadata(variables["lon"]), "x", data_type="netCDF"))
-        coords.append(Coord(variables["lat"], get_metadata(variables["lat"]), "y", data_type="netCDF"))
-        coords.append(Coord(variables["time"], get_metadata(variables["time"]), "t", data_type="netCDF"))
+        coords.append(Coord(variables["lon"], get_metadata(variables["lon"]), "X"))
+        coords.append(Coord(variables["lat"], get_metadata(variables["lat"]), "Y"))
+        coords.append(Coord(variables["time"], get_metadata(variables["time"]), "T"))
         return UngriddedData(variables[usr_variable], coords, get_metadata(variables[usr_variable]))
->>>>>>> 55464c0a
 
 def __get_class(filenames, product=None):
     '''

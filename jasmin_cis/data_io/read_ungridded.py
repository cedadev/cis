'''
Module for reading ungridded data in HDF4 format
'''
import numpy as np
from ungridded_data import UngriddedData
import hdf_vd as hdf_vd
import hdf_sd as hdf_sd

def get_file_variables(filename):
    '''
    Get all variables from a file containing ungridded data.
    Concatenate variable from both VD and SD data
    
    args:
        filename: The filename of the file to get the variables from
    
    '''
    SD_vars = hdf_sd.get_hdf_SD_file_variables(filename)
    VD_vars = hdf_vd.get_hdf_VD_file_variables(filename)
    
    return SD_vars, VD_vars


def get_file_coordinates(filename):
    '''
    Read in coordinate variables and pass back tuple of lat, lon,
    each element of tuple being a 2D numpy array
    '''

    data = hdf_vd.get_hdf4_VD_data(filename,['Latitude','Longitude'])
    lat = data['Latitude'].get()
    long = data['Longitude'].get()
    
    return (lat,long)


def get_file_coordinates_points(filename):
    '''
    Convert coordinate arrays into a list of points
    useful or colocation sampling   
    '''
    from jasmin_cis.data_io.hyperpoint import HyperPoint
    
    latitude, longitude = get_file_coordinates(filename)
    
    points = []    
    
    for (x,y), lat in np.ndenumerate(latitude):
        lon = longitude[x,y]
        points.append(HyperPoint(lat,lon))
        
    return points


def read(filenames, variables):
    '''
    Read ungridded data from a file. Just a wrapper that calls the appropriate class method based on
        whether in the inputs are lists or not
    
    args:
        filenames:    List of filenames of files to read
        variables:    List of variables to read from the files
    '''
    if isinstance(filenames,list):
        if isinstance(variables, list):
            return UngriddedData.load_ungridded_data_list(filenames, variables)
        else:
            return UngriddedData.load_ungridded_data(filenames, variables)
    else:
        if isinstance(variables, list):
            return UngriddedData.load_ungridded_data_list([filenames], variables)
        else:
<<<<<<< HEAD
            return UngriddedData.load_ungridded_data([filenames], variables)             
=======
            return UngriddedData.load_ungridded_data([filenames], variables)             


# Define the vars of the methods that must be mapped to, these are the methods UngriddedData objects will call
#  I think this could actually define the EXTERNAL interface without creating any sub methods in the UngriddedData class
#  by just dropping the mapping into the instance namespace dynamically...

Mapping = namedtuple('Mapping',['get_metadata', 'retrieve_raw_data'])

# This defines the actual mappings for each of the ungridded data types
static_mappings = { 'HDF_SD' : Mapping(hdf_sd.read_hdf4_SD_metadata, hdf_sd.get_hdf4_SD_data),
             'HDF_VD' : Mapping(hdf_vd.get_hdf_VD_file_variables, hdf_vd.get_hdf4_VD_data),
             'HDF5'   : '',
             'netCDF' : '' }

class UngriddedData(object):
    '''
        Wrapper (adaptor) class for the different types of possible ungridded data.
    '''
    
    @classmethod
    def load_ungridded_data_list(cls, filenames, variables):
        '''
            Return a dictionary of UngriddedData objects, one for each variable - the key is the variable name
                This is quicker than calling load_ungridded_data as we read multiple variables per file read
        args:
            filenames:    List of filenames of files to read
            variables:    List of variables to read from the files
        '''
        from jasmin_cis.exceptions import FileIOError
        
        outdata = {}
        for filename in filenames:
            try:
                data = hdf_sd.read_hdf4_SD(filename,variables)
                for name in data.keys():
                    try:
                        outdata[name].append(data[name])
                    except KeyError:
                        #print KeyError, ' in readin_cloudsat_precip'
                        outdata[name] = data[name]
            except HDF4Error as e:
                raise FileIOError(str(e)+' for file: '+filename)
        for variable in outdata.keys():
            outdata[variable] = cls(outdata[variable],'HDF_SD')
        return outdata
    
    @classmethod
    def load_ungridded_data(cls, filenames, variable):
        '''
            Return an UngriddedData object, for the specified input variable
        
        args:
            filenames:    List of filenames of files to read
            variable:    Variable to read from the files
        '''
        from jasmin_cis.exceptions import FileIOError
        
        data = []
        for filename in filenames:
            try:
                data.append(hdf_sd.read_hdf4_SD_variable(filename, variable))
            except HDF4Error as e:
                raise FileIOError(str(e)+' for file: '+filename)
        return cls(data,'HDF_SD')


    def __init__(self, data, data_type=None, metadata=None):
        '''
        Constructor
        
        args:
            data:    The data handler (e.g. SDS instance) for the specific data type, or a numpy array of data
                        This can be a list of data handlers, or a single data handler, but 
                        if no metadata is specified the metadata from the first handler is used
            data_type: The type of ungridded data being passed - valid options are
                        the keys in static_mappings
            metadata: Any associated metadata
        '''
        from jasmin_cis.exceptions import InvalidDataTypeError
        
        if isinstance(data, np.ndarray):
            self._data = data
            self._data_manager = None
            if data_type is not None:
                raise InvalidDataTypeError
        else:
            self._data = None
            # Although the data can be a list or a single item it's useful to cast it
            #  to a list here to make accessing it consistent
            if isinstance(data, list):
                self._data_manager = data
            else:
                self._data_manager = [ data ]
        
            if data_type in static_mappings:
                # Store the mappings in a private variable for use in getarr
                self._map = static_mappings[data_type]._asdict()
            else:
                raise InvalidDataTypeError
            
        if metadata is None:
            if self._data_manager is not None:
                # Retrieve metadata for the first variabel - assume this is the variable of interest
                self.metadata = self.get_metadata(self._data_manager[0])
            else:
                self.metadata = None
        else:
            self.metadata = metadata
        
        self.x = [] # A numpy array
        self.y = [] # A numpy array
        self.data = [] # A numpy array
        self.shape = None # A tuple
        self.long_name = ""
        self.units = ""
        
    def coords(self, optional_arg1 = None, optional_arg2 = None):
        return [] # list of object Coord
    
    class Coord(object):
        def __init__(self, name):
            self.name = name
        def name(self):
            return self.name # String
        
#    def _find_metadata(self):
#        self.metadata = self.map.get_metadata(self._data)    
    
    def __getattr__(self,attr):
        '''
            This little method actually provides the mapping between the method calls.
            It overrides the default getattr method.
        '''
        return self._map[attr]
    
    @property
    def data(self):
        '''
            This is a getter for the data property. It caches the raw data if it has not already been read.
             Throws a MemoryError when reading for the first time if the data is too large.
        '''
        if self._data is None:
            try:
                # If we ere given a list of data managers then we need to concatenate them now...
                self._data=self.retrieve_raw_data(self._data_manager[0])
                if len(self._data_manager) > 1:
                    for manager in self._data_manager[1:]:
                        self._data = np.hstack(self._data,self.retrieve_raw_data(manager))
            except MemoryError:
                raise MemoryError(
                  "Failed to read the ungridded data as there was not enough memory available.\n" 
                  "Consider freeing up variables or indexing the cube before getting its data.")
        return self._data
    
    
>>>>>>> 98ab16aa
<|MERGE_RESOLUTION|>--- conflicted
+++ resolved
@@ -70,163 +70,4 @@
         if isinstance(variables, list):
             return UngriddedData.load_ungridded_data_list([filenames], variables)
         else:
-<<<<<<< HEAD
             return UngriddedData.load_ungridded_data([filenames], variables)             
-=======
-            return UngriddedData.load_ungridded_data([filenames], variables)             
-
-
-# Define the vars of the methods that must be mapped to, these are the methods UngriddedData objects will call
-#  I think this could actually define the EXTERNAL interface without creating any sub methods in the UngriddedData class
-#  by just dropping the mapping into the instance namespace dynamically...
-
-Mapping = namedtuple('Mapping',['get_metadata', 'retrieve_raw_data'])
-
-# This defines the actual mappings for each of the ungridded data types
-static_mappings = { 'HDF_SD' : Mapping(hdf_sd.read_hdf4_SD_metadata, hdf_sd.get_hdf4_SD_data),
-             'HDF_VD' : Mapping(hdf_vd.get_hdf_VD_file_variables, hdf_vd.get_hdf4_VD_data),
-             'HDF5'   : '',
-             'netCDF' : '' }
-
-class UngriddedData(object):
-    '''
-        Wrapper (adaptor) class for the different types of possible ungridded data.
-    '''
-    
-    @classmethod
-    def load_ungridded_data_list(cls, filenames, variables):
-        '''
-            Return a dictionary of UngriddedData objects, one for each variable - the key is the variable name
-                This is quicker than calling load_ungridded_data as we read multiple variables per file read
-        args:
-            filenames:    List of filenames of files to read
-            variables:    List of variables to read from the files
-        '''
-        from jasmin_cis.exceptions import FileIOError
-        
-        outdata = {}
-        for filename in filenames:
-            try:
-                data = hdf_sd.read_hdf4_SD(filename,variables)
-                for name in data.keys():
-                    try:
-                        outdata[name].append(data[name])
-                    except KeyError:
-                        #print KeyError, ' in readin_cloudsat_precip'
-                        outdata[name] = data[name]
-            except HDF4Error as e:
-                raise FileIOError(str(e)+' for file: '+filename)
-        for variable in outdata.keys():
-            outdata[variable] = cls(outdata[variable],'HDF_SD')
-        return outdata
-    
-    @classmethod
-    def load_ungridded_data(cls, filenames, variable):
-        '''
-            Return an UngriddedData object, for the specified input variable
-        
-        args:
-            filenames:    List of filenames of files to read
-            variable:    Variable to read from the files
-        '''
-        from jasmin_cis.exceptions import FileIOError
-        
-        data = []
-        for filename in filenames:
-            try:
-                data.append(hdf_sd.read_hdf4_SD_variable(filename, variable))
-            except HDF4Error as e:
-                raise FileIOError(str(e)+' for file: '+filename)
-        return cls(data,'HDF_SD')
-
-
-    def __init__(self, data, data_type=None, metadata=None):
-        '''
-        Constructor
-        
-        args:
-            data:    The data handler (e.g. SDS instance) for the specific data type, or a numpy array of data
-                        This can be a list of data handlers, or a single data handler, but 
-                        if no metadata is specified the metadata from the first handler is used
-            data_type: The type of ungridded data being passed - valid options are
-                        the keys in static_mappings
-            metadata: Any associated metadata
-        '''
-        from jasmin_cis.exceptions import InvalidDataTypeError
-        
-        if isinstance(data, np.ndarray):
-            self._data = data
-            self._data_manager = None
-            if data_type is not None:
-                raise InvalidDataTypeError
-        else:
-            self._data = None
-            # Although the data can be a list or a single item it's useful to cast it
-            #  to a list here to make accessing it consistent
-            if isinstance(data, list):
-                self._data_manager = data
-            else:
-                self._data_manager = [ data ]
-        
-            if data_type in static_mappings:
-                # Store the mappings in a private variable for use in getarr
-                self._map = static_mappings[data_type]._asdict()
-            else:
-                raise InvalidDataTypeError
-            
-        if metadata is None:
-            if self._data_manager is not None:
-                # Retrieve metadata for the first variabel - assume this is the variable of interest
-                self.metadata = self.get_metadata(self._data_manager[0])
-            else:
-                self.metadata = None
-        else:
-            self.metadata = metadata
-        
-        self.x = [] # A numpy array
-        self.y = [] # A numpy array
-        self.data = [] # A numpy array
-        self.shape = None # A tuple
-        self.long_name = ""
-        self.units = ""
-        
-    def coords(self, optional_arg1 = None, optional_arg2 = None):
-        return [] # list of object Coord
-    
-    class Coord(object):
-        def __init__(self, name):
-            self.name = name
-        def name(self):
-            return self.name # String
-        
-#    def _find_metadata(self):
-#        self.metadata = self.map.get_metadata(self._data)    
-    
-    def __getattr__(self,attr):
-        '''
-            This little method actually provides the mapping between the method calls.
-            It overrides the default getattr method.
-        '''
-        return self._map[attr]
-    
-    @property
-    def data(self):
-        '''
-            This is a getter for the data property. It caches the raw data if it has not already been read.
-             Throws a MemoryError when reading for the first time if the data is too large.
-        '''
-        if self._data is None:
-            try:
-                # If we ere given a list of data managers then we need to concatenate them now...
-                self._data=self.retrieve_raw_data(self._data_manager[0])
-                if len(self._data_manager) > 1:
-                    for manager in self._data_manager[1:]:
-                        self._data = np.hstack(self._data,self.retrieve_raw_data(manager))
-            except MemoryError:
-                raise MemoryError(
-                  "Failed to read the ungridded data as there was not enough memory available.\n" 
-                  "Consider freeing up variables or indexing the cube before getting its data.")
-        return self._data
-    
-    
->>>>>>> 98ab16aa

from abc import ABCMeta, abstractmethod
<<<<<<< HEAD

=======
>>>>>>> dbf75910

class AProduct(object):
    """
        Abstract class for the various possible data products. This just defines the interface which
         the subclasses must implement.
    """
    __metaclass__ = ABCMeta

    @abstractmethod
    def create_ungridded_data(self, filenames, variable):
        """
        Create a an ungridded data object for a given variable from many files

        @param filenames:    List of filenames of files to read
        @param usr_variable:    Variable to read from the files
        @return: An UngriddedData object for the specified variable

        @raise FileIOError: Unable to read a file
        @raise InvalidVariableError: Variable not present in file
        """

    @abstractmethod
    def get_file_signature(self):
        '''
        @return: a list of regex to match the product's file naming convention.

        Example
        -------

        return [r'.*CODE*.nc']
        This will match all files with a name containing the string 'CODE' and with the 'nc' extension.

        '''
        pass


def __get_class(filenames, product=None):
    '''
    Identify the subclass of L{AProduct} to a given product name if specified.
    If the product name is not specified, the routine uses the signature (regex)
    given by get_file_signature() to infer the product class from the filenames.

    Note, only the first filename of the list is use here.

    @param filenames: list of filenames
    @param product: name of the product
    @return: a subclass of L{AProduct}
    '''

    import products
    import re
    import products
    product_cls = None
    for cls in products.AProduct.__subclasses__():

        if product is None:
            # search for a pattern that matches
            patterns = cls().get_file_signature()
            for pattern in patterns:
                if re.match(pattern,filenames[0],re.I) is not None:
                    product_cls = cls
                    break
        else:
            if product == cls.__name__:
                product_cls = cls

    return product_cls


def get_data(filenames, variable, product=None):
    '''
    Top level routine for calling the correct product's create_ungridded_data routine.
    @param product: The product to read data from - this should be a string which matches the name of one of the subclasses of AProduct
    @param filenames: A list of filenames to read data from
    @param variable: The variable to create the UngriddedData object from
    @return: An Ungridded data variable
    '''

    product_cls = __get_class(filenames, product)

    if product_cls is None:
        raise(NotImplementedError)
    else:
        data = product_cls().create_ungridded_data(filenames, variable)
    return data<|MERGE_RESOLUTION|>--- conflicted
+++ resolved
@@ -1,8 +1,4 @@
 from abc import ABCMeta, abstractmethod
-<<<<<<< HEAD
-
-=======
->>>>>>> dbf75910
 
 class AProduct(object):
     """
@@ -54,9 +50,10 @@
 
     import products
     import re
-    import products
+
     product_cls = None
-    for cls in products.AProduct.__subclasses__():
+
+    for cls in AProduct.__subclasses__():
 
         if product is None:
             # search for a pattern that matches

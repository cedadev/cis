--- conflicted
+++ resolved
@@ -56,20 +56,12 @@
 
         # time coordinate
         time_data = self._generate_time_array(vdata)
-<<<<<<< HEAD
-        time_data = tu.convert_tai_to_mpl_array(time_data,dt.datetime(1993,1,1,0,0,0))
-        time_data = utils.expand_1d_to_2d_array(time_data,len(height_data[0]),axis=1)
-        time_metadata = hdf.read_metadata(vdata['Profile_time'], "VD")
-        time_metadata.units = "DateTime Object"
-        time_coord = Coord(time_data, time_metadata, 'X')
-=======
         time_data = utils.concatenate(time_data)
         time_data = utils.expand_1d_to_2d_array(time_data,len(height_data[0]),axis=1)
         time_metadata = hdf.read_metadata(vdata['Profile_time'], "VD")
         time_metadata.units = "DateTime Object"
         time_coord = Coord(time_data, time_metadata, "X")
         time_coord.convert_TAI_time_to_datetime(dt.datetime(1993,1,1,0,0,0))
->>>>>>> 35cf5dec
 
         # create object containing list of coordinates
         coords = CoordList()
@@ -377,10 +369,7 @@
         time = sdata['Profile_Time']
         time_data = hdf.read_data(time,"SD")
         time_data = utils.expand_1d_to_2d_array(time_data[:,1],len_x,axis=1)
-<<<<<<< HEAD
-        time_data = tu.convert_sec_since_to_obj_array(time_data,dt.datetime(1993,1,1))
-=======
->>>>>>> 35cf5dec
+        time_data = tu.convert_tai_to_obj_array(time_data,dt.datetime(1993,1,1))
         time_metadata = hdf.read_metadata(time,"SD")
         time_metadata.shape = new_shape
         time_metadata.units = "DateTime Object"

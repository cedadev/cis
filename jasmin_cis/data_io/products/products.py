--- conflicted
+++ resolved
@@ -1,4 +1,4 @@
-from data_io.Coord import Coord, CoordList
+from data_io.Coord import Coord
 from data_io.hdf import read_hdf4
 from data_io.products.AProducts import AProduct
 from data_io.ungridded_data import UngriddedData
@@ -24,15 +24,10 @@
         if not isinstance(filenames,list): filenames = [ filenames ]
 
         # list of variables we are interested in
-<<<<<<< HEAD
-        variables = [ variable, 'Latitude','Longitude','TAI_start','Profile_time','Height']
-        logging.info("Looking for variables: " + str(variables))
-=======
         variables = [ 'Latitude','Longitude','TAI_start','Profile_time','Height']
 
         if variable is not None:
             variables += variable
->>>>>>> c2e31ac6
 
         # reading of all variables
         sdata = {}
@@ -54,14 +49,6 @@
             except:
                 print 'Error while reading file ', filename
 
-<<<<<<< HEAD
-        # retrieve data + its metadata
-        logging.debug("retrieving variable(s)")
-        data = sdata[variable]
-        metadata = hdf_sd.get_metadata(sdata[variable][0])
-
-=======
->>>>>>> c2e31ac6
         # retrieve coordinates
         logging.debug("retrieving coordinate(s)")
         alt_data = utils.concatenate([hdf_sd.get_data(i) for i in sdata['Height'] ])
@@ -91,10 +78,6 @@
 
         coords = CoordList([lat_coord,lon_coord,alt_coord,time_coord])
 
-<<<<<<< HEAD
-        logging.debug("Constructing data object")
-        return UngriddedData(data,metadata,coords)
-=======
         if variable is None:
             return coords
         else:
@@ -102,7 +85,6 @@
             data = sdata[variable]
             metadata = hdf_sd.get_metadata(sdata[variable][0])
             return UngriddedData(data,metadata,coords)
->>>>>>> c2e31ac6
 
     def create_ungridded_data(self, filenames, variable):
         """

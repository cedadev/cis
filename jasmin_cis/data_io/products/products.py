import datetime as dt
import logging

from jasmin_cis.data_io.Coord import Coord, CoordList
from jasmin_cis.data_io.products.AProduct import AProduct
from jasmin_cis.data_io.ungridded_data import UngriddedData, Metadata
import jasmin_cis.timeUtil as tu
import jasmin_cis.utils as utils
import jasmin_cis.data_io.hdf as hdf

<<<<<<< HEAD
=======
import logging
from utils import concatenate


>>>>>>> 5b64ddbf
class Cloudsat_2B_CWC_RVOD(AProduct):

    def get_file_signature(self):
        return [r'.*2B.CWC.RVOD.*\.hdf']

    def _generate_time_array(self, vdata):

        import jasmin_cis.data_io.hdf_vd as hdf_vd
        arrays = []
        for i,j in zip(vdata['Profile_time'],vdata['TAI_start']):
            time = hdf_vd.get_data(i)
            start = hdf_vd.get_data(j)
            time += start
            arrays.append(time)
        return arrays

    def __generate_real_time_coord(self, filenames, xsize, ysize):
        import numpy as np
        from os.path import basename
        from datetime import timedelta, time, datetime
        from iris.unit import date2julian_day, CALENDAR_STANDARD
        from jasmin_cis.data_io.ungridded_data import Metadata
        # Work out a 'rough' real time for the data - for use in colocation
        all_times = []
        for a_file in filenames:
            a_file = basename(a_file)
            year = a_file[0:4]
            day = a_file[4:7]
            t = a_file[7:13]
            #t = time(a_file[7:9],a_file[9:11],a_file[11:13])
            #time_array = np.zeros() +
            d = timedelta(days=int(day),seconds=int(a_file[11:13]),minutes=int(a_file[9:11]),hours=int(a_file[7:9]))
            dt = datetime(int(year),1,1)+d
            all_times.append(np.zeros((xsize, ysize)) + date2julian_day(dt, CALENDAR_STANDARD))
        time_data = utils.concatenate(all_times)
        real_time_coord = Coord(time_data, Metadata(name='time', standard_name='time', units='Julian days'))
        return real_time_coord

    def create_coords(self, filenames):

        # list of coordinate variables we are interested in
        variables = [ 'Latitude','Longitude','TAI_start','Profile_time','Height']

        logging.debug("Listing coordinates: " + str(variables))

        # reading the various files
        sdata, vdata = hdf.read(filenames,variables)

        # altitude coordinate
        height = sdata['Height']
        height_data = hdf.read_data(height, "SD")
        height_metadata = hdf.read_metadata(height, "SD")
        height_coord = Coord(height_data, height_metadata,'Y')

        # latitude
        lat = vdata['Latitude']
        lat_data = utils.expand_1d_to_2d_array(hdf.read_data(lat, "VD"),len(height_data[0]),axis=1)
        lat_metadata = hdf.read_metadata(lat,"VD")
        lat_coord = Coord(lat_data, lat_metadata, "X")

        # longitude
        lon = vdata['Longitude']
        lon_data = utils.expand_1d_to_2d_array(hdf.read_data(lon, "VD"),len(height_data[0]),axis=1)
        lon_metadata = hdf.read_metadata(lon, "VD")
        lon_coord = Coord(lon_data, lon_metadata)

        # time coordinate
        time_data = self._generate_time_array(vdata)
        time_data = tu.convert_tai_to_obj_array(time_data,dt.datetime(1993,1,1,0,0,0))
        time_data = utils.concatenate(time_data)
        time_data = utils.expand_1d_to_2d_array(time_data,len(height_data[0]),axis=1)
        time_data = tu.convert_tai_to_obj_array(time_data,dt.datetime())
        time_metadata = hdf.read_metadata(vdata['Profile_time'], "VD")
        time_coord = Coord(time_data, time_metadata)

        # real time coordinate
        real_time_coord = self.__generate_real_time_coord(filenames, len(height_data[:,0]), len(height_data[0]))

        # create object containing list of coordinates
        coords = CoordList()
        coords.append(lat_coord)
        coords.append(lon_coord)
        coords.append(height_coord)
        coords.append(time_coord)
        coords.append(real_time_coord)

        return coords

    def create_data_object(self, filenames, variable):

        logging.debug("Creating data object for variable " + variable)

        # reading coordinates
        coords = self.create_coords(filenames)

        # reading of variables
        sdata, vdata = hdf.read(filenames, variable)

        # retrieve data + its metadata
        var = sdata[variable]
        metadata = hdf.read_metadata(var,"SD")

        return UngriddedData(var,metadata,coords)

class MODIS_L3(AProduct):


    def get_file_signature(self):
        product_names = ['MYD08_D3','MOD08_D3']
        regex_list = [ r'.*' + product + '.*\.hdf' for product in product_names]
        return regex_list


    def create_coords(self, filenames):

        variables = ['XDim','YDim']
        logging.debug("Listing coordinates: " + str(variables))

        sdata, vdata = hdf.read(filenames,variables)

        lat = sdata['YDim']
        lat_metadata = hdf.read_metadata(lat, "SD")

        lon = sdata['XDim']
        lon_metadata = hdf.read_metadata(lon, "SD")

        # to make sure "Latitude" and "Longitude", i.e. the standard_name is displayed instead of "YDim"and "XDim"
        lat_metadata.standard_name = "latitude"
        lat_metadata._name = ""
        lon_metadata.standard_name = "longitude"
        lon_metadata._name = ""

        coords = CoordList()
        coords.append(Coord(lon, lon_metadata,'X'))
        coords.append(Coord(lat, lat_metadata,'Y'))

        return coords


    def create_data_object(self, filenames, variable):

        logging.debug("Creating data object for variable " + variable)

        # reading coordinates
        # the variable here is needed to work out whether to apply interpolation to the lat/lon data or not
        coords = self.create_coords(filenames)

        # reading of variables
        sdata, vdata = hdf.read(filenames, variable)

        # retrieve data + its metadata
        var = sdata[variable]
        metadata = hdf.read_metadata(var, "SD")

        return UngriddedData(var, metadata, coords)

class MODIS_L2(AProduct):

    modis_scaling = ["1km","5km","10km"]

    def get_file_signature(self):
        product_names = ['MYD06_L2','MOD06_L2','MYD04_L2','MOD04_L2','MYDATML2','MODATML2']
        regex_list = [ r'.*' + product + '.*\.hdf' for product in product_names]
        return regex_list

    def __get_data_scale(self, filename, variable):
        from jasmin_cis.exceptions import InvalidVariableError
        from pyhdf import SD

        try:
            meta = SD.SD(filename).datasets()[variable][0][0]
        except KeyError:
            raise InvalidVariableError("Variable "+variable+" not found")

        for scaling in self.modis_scaling:
            if scaling in meta:
                return scaling
        return None

    def __field_interpolate(self,data,factor=5):
        '''
        Interpolates the given 2D field by the factor,
        edge pixels are defined by the ones in the centre,
        odd factords only!
        '''
        import numpy as np

        logging.debug("Performing interpolation...")

        output = np.zeros((factor*data.shape[0],factor*data.shape[1]))*np.nan
        output[int(factor/2)::factor,int(factor/2)::factor] = data
        for i in range(1,factor+1):
            output[(int(factor/2)+i):(-1*factor/2+1):factor,:] = i*((output[int(factor/2)+factor::factor,:]-output[int(factor/2):(-1*factor):factor,:])
                                                                    /float(factor))+output[int(factor/2):(-1*factor):factor,:]
        for i in range(1,factor+1):
            output[:,(int(factor/2)+i):(-1*factor/2+1):factor] = i*((output[:,int(factor/2)+factor::factor]-output[:,int(factor/2):(-1*factor):factor])
                                                                    /float(factor))+output[:,int(factor/2):(-1*factor):factor]
        return output

    def create_coords(self, filenames, variable=None):

        variables = [ 'Latitude','Longitude','Scan_Start_Time']

        logging.debug("Listing coordinates: " + str(variables))

        sdata, vdata = hdf.read(filenames,variables)

        apply_interpolation = False
        if variable is not None:
            scale = self.__get_data_scale(filenames[0], variable)
            apply_interpolation = True if scale is "1km" else False

        lat = sdata['Latitude']
        lat_data = self.__field_interpolate(hdf.read_data(lat,"SD")) if apply_interpolation else hdf.read_data(lat,"SD")
        lat_metadata = hdf.read_metadata(lat, "SD")
        lat_coord = Coord(lat_data, lat_metadata,'Y')

        lon = sdata['Longitude']
        lon_data = self.__field_interpolate(hdf.read_data(lon,"SD")) if apply_interpolation else hdf.read_data(lon,"SD")
        lon_metadata = hdf.read_metadata(lon,"SD")
        lon_coord = Coord(lon_data, lon_metadata,'X')

        return CoordList([lat_coord,lon_coord])

    def create_data_object(self, filenames, variable):
        logging.debug("Creating data object for variable " + variable)

        # reading coordinates
        # the variable here is needed to work out whether to apply interpolation to the lat/lon data or not
        coords = self.create_coords(filenames, variable)

        # reading of variables
        sdata, vdata = hdf.read(filenames, variable)

        # retrieve data + its metadata
        var = sdata[variable]
        metadata = hdf.read_metadata(var, "SD")

        return UngriddedData(var, metadata, coords)

class Cloud_CCI(AProduct):

    def get_file_signature(self):
        return [r'..*ESACCI.*CLOUD.*']

    def create_coords(self, filenames):

        from jasmin_cis.data_io.netcdf import read, get_metadata, get_data
        from jasmin_cis.data_io.Coord import Coord
        from jasmin_cis.timeUtil import convert_julian_date_to_obj_array

        variables = ["lat", "lon", "time"]

        lon = []
        lat = []
        time_data = []
        time = []

        for filename in filenames:
            lon.append(read(filename, "lon"))
            lat.append(read(filename, "lat"))
            # We need both the variable reference and the data for time later so we keep both here
            t_var = read(filename, "time")
            time.append(t_var)
            time_data.append(get_data(t_var))

        coords = CoordList()
        coords.append(Coord(lon, get_metadata(lon[0]), "X"))
        coords.append(Coord(lat, get_metadata(lat[0]), "Y"))

        # Julian Date, days elapsed since 12:00 January 1, 4713 BC
        time_data = convert_julian_date_to_obj_array(concatenate(time_data), 'julian')
        time_metadata = get_metadata(time[0])
        time_metadata.units = "DateTime Object"
        coords.append(Coord(time_data, time_metadata, "T"))

        return coords

    def create_data_object(self, filenames, variable):

        from jasmin_cis.data_io.netcdf import get_metadata, read

        coords = self.create_coords(filenames)
        var = [read(filename, variable) for filename in filenames]
        metadata = get_metadata(var[0])

        return UngriddedData(var, metadata, coords)

class Aerosol_CCI(AProduct):

    def get_file_signature(self):
        return [r'.*ESACCI.*AEROSOL.*']

    def create_coords(self, filenames):

        from jasmin_cis.data_io.netcdf import read_many_files, get_metadata, get_data
        from jasmin_cis.data_io.Coord import Coord
        import datetime
        from jasmin_cis.timeUtil import convert_tai_to_obj_array

        variables = ["lat", "lon", "time"]

        data = read_many_files(filenames, variables, dim="pixel_number")

        coords = CoordList()
        coords.append(Coord(data["lon"], get_metadata(data["lon"]), "X"))
        coords.append(Coord(data["lat"], get_metadata(data["lat"]), "Y"))

        time_data = convert_tai_to_obj_array(get_data(data["time"]),datetime.datetime(1970,1,1))
        time_metadata = get_metadata(data["time"])
        time_metadata.units = "DateTime Object"
        time_coord = Coord(time_data, time_metadata, "T")
        coords.append(time_coord)
        
        return coords

    def create_data_object(self, filenames, variable):
        from jasmin_cis.data_io.netcdf import read_many_files, get_metadata

        coords = self.create_coords(filenames)
        data = read_many_files(filenames, variable, dim="pixel_number")
        metadata = get_metadata(data[variable])

        return UngriddedData(data[variable], metadata, coords)

class Caliop(AProduct):

    def get_file_signature(self):
        return [r'CAL_LID_L2_05kmAPro-Prov-V3-01.*hdf']

    def create_coords(self, filenames):

        from jasmin_cis.data_io.hdf_vd import get_data
        from jasmin_cis.data_io.hdf_vd import VDS
        from jasmin_cis.data_io import hdf_sd

        variables = [ 'Latitude','Longitude', "Profile_Time"]

        # reading data from files
        sdata = {}
        alt_data_arr = []
        for filename in filenames:

            sds_dict = hdf_sd.read(filename, variables)
            for var in sds_dict.keys():
                utils.add_element_to_list_in_dict(sdata, var, sds_dict[var])

            alt_data_arr.append(get_data(VDS(filename,"Lidar_Data_Altitudes"), True))

        # work out size of data arrays
        # the coordinate variables will be reshaped to match that.
        len_x = utils.concatenate(alt_data_arr).shape[0]
        len_y = hdf.read_data(sdata['Latitude'],"SD").shape[0]
        new_shape = (len_x, len_y)

        # altitude
        alt_data = utils.concatenate(alt_data_arr)
        alt_data = utils.expand_1d_to_2d_array(alt_data,len_y,axis=0)
        alt_metadata = Metadata()
        alt_metadata.standard_name = "Altitude"
        alt_metadata.shape = new_shape
        alt_coord = Coord(alt_data,alt_metadata, "Y")

        # latitude
        lat = sdata['Latitude']
        lat_data = hdf.read_data(lat,"SD")
        lat_data = utils.expand_1d_to_2d_array(lat_data[:,1],len_x,axis=1)
        lat_metadata = hdf.read_metadata(lat, "SD")
        lat_metadata.shape = new_shape
        lat_coord = Coord(lat_data, lat_metadata)

        # longitude
        lon = sdata['Longitude']
        lon_data = hdf.read_data(lon,"SD")
        lon_data = utils.expand_1d_to_2d_array(lon_data[:,1],len_x,axis=1)
        lon_metadata = hdf.read_metadata(lon,"SD")
        lon_metadata.shape = new_shape
        lon_coord = Coord(lon_data, lon_metadata)

        #profile time, x
        profile_time = sdata['Profile_Time']
        profile_time_data = hdf.read_data(profile_time,"SD")
        profile_time_data = utils.expand_1d_to_2d_array(profile_time_data[:,1],len_x,axis=1)
        profile_time_data = tu.convert_tai_to_obj_array(profile_time_data,dt.datetime(1993,1,1,0,0,0))
        profile_time_metadata = hdf.read_metadata(profile_time,"SD")
        profile_time_metadata.shape = new_shape
        profile_time_coord = Coord(profile_time_data, profile_time_metadata, "X")

        # create the object containing all coordinates
        coords = CoordList()
        coords.append(lat_coord)
        coords.append(lon_coord)
        coords.append(profile_time_coord)
        coords.append(alt_coord)

        return coords


    def create_data_object(self, filenames, variable):
        logging.debug("Creating data object for variable " + variable)

        # reading coordinates
        # the variable here is needed to work out whether to apply interpolation to the lat/lon data or not
        coords = self.create_coords(filenames)

        # reading of variables
        sdata, vdata = hdf.read(filenames, variable)

        # retrieve data + its metadata
        var = sdata[variable]
        metadata = hdf.read_metadata(var, "SD")

        return UngriddedData(var, metadata, coords)

class CisCol(AProduct):

    def get_file_signature(self):
        return [r'cis\-col\-.*\.nc']

    def create_coords(self, filenames, variable = None):
        from jasmin_cis.data_io.netcdf import read, get_metadata
        from jasmin_cis.data_io.Coord import Coord

        if variable is not None:
            var = read(filenames[0], variable)

        lon = read(filenames[0], "Longitude")
        lat = read(filenames[0], "Latitude")
        alt = read(filenames[0], "Height")
        time = read(filenames[0], "Profile_time")

        coords = CoordList()
        coords.append(Coord(lon, get_metadata(lon), "X"))
        coords.append(Coord(lat, get_metadata(lat), "Y"))
        coords.append(Coord(alt, get_metadata(alt)))
        coords.append(Coord(time, get_metadata(time), "T"))

        if variable is None:
            return coords
        else:
            return UngriddedData(var, get_metadata(var), coords)

    def create_data_object(self, filenames, variable):
        return self.create_coords(filenames, variable)

class NetCDF_CF(AProduct):

    def get_file_signature(self):
        return [r'.*\.nc']

    def create_coords(self, filenames, variable = None):
        from jasmin_cis.data_io.netcdf import read_many_files, get_metadata
        from jasmin_cis.data_io.Coord import Coord

        variables = [ "latitude", "longitude", "altitude", "time" ]

        if variable is not None:
            variables.append(variable)

        data_variables = read_many_files(filenames, variables)

        coords = CoordList()
        coords.append(Coord(data_variables["longitude"], get_metadata(data_variables["longitude"]), "X"))
        coords.append(Coord(data_variables["latitude"], get_metadata(data_variables["latitude"]), "Y"))
        coords.append(Coord(data_variables["altitude"], get_metadata(data_variables["altitude"]), "Z"))
        coords.append(Coord(data_variables["time"], get_metadata(data_variables["time"]), "T"))

        if variable is None:
            return coords
        else:
            return UngriddedData(data_variables[variable], get_metadata(data_variables[variable]), coords)

    def create_data_object(self, filenames, variable):
        return self.create_coords(filenames, variable)

class NetCDF_CF_Gridded(NetCDF_CF):

    def get_file_signature(self):
        # We don't know of any 'standard' netCDF CF model data yet...
        return []

    def create_coords(self, filenames, variable = None):
        # TODO Expand coordinates
        # For gridded data sets this will actually return coordinates which are too short
        #  we need to think about how to expand them here
        """

        @param filenames: List of filenames to read coordinates from
        @param variable: Optional variable to read while we're reading the coordinates
        @return: If variable was specified this will return an UngriddedData object, otherwise a CoordList
        """
        return super(NetCDF_CF_Gridded, self).create_coords(filenames, variable)

    def create_data_object(self, filenames, variable):
        """

        @param filenames: List of filenames to read coordinates from
        @param variable: Optional variable to read while we're reading the coordinates, can be a string or a VariableConstraint object
        @return: If variable was specified this will return an UngriddedData object, otherwise a CoordList
        """
        from jasmin_cis.exceptions import InvalidVariableError
        import iris

        # checking if the files given actually exist
        for filename in filenames:
            with open(filename) as f: pass

        try:
            cube = iris.load_cube(filenames, variable)
        except iris.exceptions.ConstraintMismatchError:
            raise InvalidVariableError("Variable not found: " + str(variable) +
                                       "\nTo see a list of variables run: cis info " + filenames[0] + " -h")
        except ValueError as e:
            raise IOError(e)

        sub_cube = list(cube.slices([ coord for coord in cube.coords(dim_coords=True) if coord.points.size > 1]))[0]
        #  Ensure that there are no extra dimensions which can confuse the plotting.
        # E.g. the shape of the cube might be (1, 145, 165) and so we don't need to know about
        #  the dimension whose length is one. The above list comprehension would return a cube of
        #  shape (145, 165)

        return sub_cube

class Xglnwa_vprof(NetCDF_CF_Gridded):

    def get_file_signature(self):
        return [r'.*xglnwa.*vprof.*\.nc']

    def create_coords(self, filenames, variable = None):
        from jasmin_cis.data_io.netcdf import read_many_files, get_metadata
        from jasmin_cis.data_io.Coord import Coord

        variables = [ "latitude" ]

        if variable is not None:
            variables.append(variable)

        data_variables = read_many_files(filenames, variables)

        coords = CoordList()
        coords.append(Coord(data_variables["latitude"], get_metadata(data_variables["latitude"]), "X"))

        if variable is None:
            return coords
        else:
            return UngriddedData(data_variables[variable], get_metadata(data_variables[variable]), coords)


    def create_data_object(self, filenames, variable):
        from iris import AttributeConstraint
        # In this case we use the variable as a name constraint as the variable names themselves aren't obvious
        var_constraint = AttributeConstraint(name=variable)

        return super(Xglnwa_vprof, self).create_data_object(filenames, var_constraint)

class Xglnwa(NetCDF_CF_Gridded):

    def get_file_signature(self):
        return [r'.*xglnwa.*\.nc']

    def create_coords(self, filenames, variable = None):
        # TODO Expand coordinates
        # For gridded data sets this will actually return coordinates which are too short
        #  we need to think about how to expand them here
        """

        @param filenames: List of filenames to read coordinates from
        @param variable: Optional variable to read while we're reading the coordinates
        @return: If variable was specified this will return an UngriddedData object, otherwise a CoordList
        """
        return super(Xglnwa, self).create_coords(filenames, variable)


    def create_data_object(self, filenames, variable):
        from iris import AttributeConstraint
        # In this case we use the variable as a name constraint as the variable names themselves aren't obvious
        var_constraint = AttributeConstraint(name=variable)

        return super(Xglnwa, self).create_data_object(filenames, var_constraint)

class Xenida(NetCDF_CF_Gridded):

    def get_file_signature(self):
        return [r'.*xenida.*\.nc']

    def create_coords(self, filenames, variable=None):
        # TODO Expand coordinates
        # For gridded data sets this will actually return coordinates which are too short
        #  we need to think about how to expand them here
        """

        @param filenames: List of filenames to read coordinates from
        @param variable: Optional variable to read while we're reading the coordinates
        @return: If variable was specified this will return an UngriddedData object, otherwise a CoordList
        """
        from jasmin_cis.data_io.netcdf import read, get_metadata
        from jasmin_cis.data_io.Coord import Coord

        variables = [ "latitude", "longitude", "altitude", "time" ]

        data_variables = read(filenames[0], variables)

        coords = CoordList()
        coords.append(Coord(data_variables["longitude"], get_metadata(data_variables["longitude"]), "X"))
        coords.append(Coord(data_variables["latitude"], get_metadata(data_variables["latitude"]), "Y"))
        coords.append(Coord(data_variables["altitude"], get_metadata(data_variables["altitude"]), "Z"))
        coords.append(Coord(data_variables["time"], get_metadata(data_variables["time"]), "T"))

        return coords

    def create_data_object(self, filenames, variable):
        from iris.aux_factory import HybridHeightFactory
        cube = super(Xenida, self).create_data_object(filenames, variable)
        cube.add_aux_factory(HybridHeightFactory(cube.coords()[5]))
        return cube

class Aeronet(AProduct):

    def get_file_signature(self):
        return [r'.*\.lev20']

    def create_coords(self, filenames, data = None):
        from jasmin_cis.data_io.ungridded_data import Metadata
        from jasmin_cis.data_io.aeronet import load_multiple_aeronet

        if data is None:
            data = load_multiple_aeronet(filenames)

        coords = CoordList()
        coords.append(Coord(data['longitude'], Metadata(name="Longitude", shape=(len(data),), units="degrees_east", range=(-180,180))))
        coords.append(Coord(data['latitude'], Metadata(name="Latitude", shape=(len(data),), units="degrees_north", range=(-90,90))))
        coords.append(Coord(data['altitude'], Metadata(name="Altitude", shape=(len(data),), units="meters", range=(-90,90))))
        coords.append(Coord(data["datetime"], Metadata(name="Date time", shape=(len(data),), units="DateTime Object"), "X"))

        return coords

    def create_data_object(self, filenames, variable):
        from jasmin_cis.data_io.aeronet import load_multiple_aeronet
        from jasmin_cis.exceptions import InvalidVariableError

        try:
            data_obj = load_multiple_aeronet(filenames, [variable])
        except ValueError:
            raise InvalidVariableError(variable + " does not exist in " + str(filenames))

        coords = self.create_coords(filenames, data_obj)

        return UngriddedData(data_obj[variable], Metadata(name=variable, long_name=variable,shape=(len(data_obj),)), coords)

class ASCII_Hyperpoints(AProduct):

    def get_file_signature(self):
        return [r'.*\.txt']

    def create_coords(self, filenames, variable = None):
        from jasmin_cis.data_io.ungridded_data import Metadata
        from numpy import array, loadtxt
        from jasmin_cis.exceptions import InvalidVariableError

        array_list = []
        for filename in filenames:
            array_list.append(loadtxt(filename, delimiter=','))

        array = utils.concatenate(array_list)
        n_elements = len(array[0,:])

        coords = CoordList()
        coords.append(Coord(array[1,:], Metadata(name="Longitude", shape=(n_elements,), units="degrees_east")))
        coords.append(Coord(array[0,:], Metadata(name="Latitude", shape=(n_elements,), units="degrees_north")))
        coords.append(Coord(array[3,:], Metadata(name="Time", shape=(n_elements,), units="seconds")))
        coords.append(Coord(array[2,:], Metadata(name="Altitude", shape=(n_elements,), units="meters")))

        if variable is not None:
            try:
                data = UngriddedData(array[variable,:], Metadata(name="Altitude", shape=(n_elements,), units="meters"), coords)
            except:
                InvalidVariableError(variable + " does not exist in file " + filename)
            return data
        else:
            return coords

    def create_data_object(self, filenames, variable):
        return self.create_coords(filenames, variable)<|MERGE_RESOLUTION|>--- conflicted
+++ resolved
@@ -8,13 +8,6 @@
 import jasmin_cis.utils as utils
 import jasmin_cis.data_io.hdf as hdf
 
-<<<<<<< HEAD
-=======
-import logging
-from utils import concatenate
-
-
->>>>>>> 5b64ddbf
 class Cloudsat_2B_CWC_RVOD(AProduct):
 
     def get_file_signature(self):
@@ -398,7 +391,7 @@
         profile_time = sdata['Profile_Time']
         profile_time_data = hdf.read_data(profile_time,"SD")
         profile_time_data = utils.expand_1d_to_2d_array(profile_time_data[:,1],len_x,axis=1)
-        profile_time_data = tu.convert_tai_to_obj_array(profile_time_data,dt.datetime(1993,1,1,0,0,0))
+        profile_time_data = tu.convert_tai_to_obj_array(profile_time_data,dt.datetime(1993,1,1))
         profile_time_metadata = hdf.read_metadata(profile_time,"SD")
         profile_time_metadata.shape = new_shape
         profile_time_coord = Coord(profile_time_data, profile_time_metadata, "X")

"""
Utilities for converting time units
"""
import numpy as np

def convert_tai_to_obj_array(tai_time_array,ref):
    converted_time = np.zeros(tai_time_array.shape, dtype='O')
    for i,t in np.ndenumerate(tai_time_array):
        converted_time[i] = convert_tai_to_obj(int(t),ref)
    return converted_time

def convert_tai_to_obj(tai_time, ref):
    from datetime import timedelta
    return timedelta(seconds=tai_time) + ref

<<<<<<< HEAD
def convert_julian_date_to_obj_array(julian_time_array, calander):
    from iris.unit import julian_day2date

    converted_time = np.ma.array(np.zeros(julian_time_array.shape, dtype='O'),
                                 mask=julian_time_array.mask)
    for i, t in np.ndenumerate(julian_time_array):
        if not julian_time_array.mask[i]:
            converted_time[i] = julian_day2date(t, calander)
    return converted_time

def convert_obj_to_julian_date_array(time_array):
    from iris.unit import date2julian_day

    converted_time = np.ma.array(np.zeros(time_array.shape, dtype='float64'),
                                 mask=time_array.mask)
    for i, t in np.ndenumerate(time_array):
        if not time_array.mask[i]:
            converted_time[i] = date2julian_day(t, 'julian')
    return converted_time

def convert_datetime_to_num_array(time_array):
    from iris.unit import encode_time

    converted_time = np.ma.array(np.zeros(time_array.shape, dtype='float64'),
                                 mask=time_array.mask)
    for i, date_time in np.ndenumerate(time_array):
        if not time_array.mask[i]:
            converted_time[i] = encode_time(*date_time.timetuple()[0:6])
    return converted_time

def convert_num_to_datetime_array(self):
    from iris.unit import decode_time
    from datetime import datetime
    new_data = np.zeros(self.shape, dtype='O')
    for i, date_time in np.ndenumerate(self.data):
        new_data[i] = decode_time(datetime(*date_time))
    self._data = new_data


def convert_masked_array_type(masked_array, new_type, operation):
    converted_time = np.ma.array(np.zeros(masked_array.shape, dtype=new_type),
                                 mask=masked_array.mask)
    for i, val in np.ndenumerate(masked_array):
        if not masked_array.mask[i]:
            converted_time[i] = operation(val)
    return converted_time

    # a = np.arange(6).reshape(2,3)
# print a
# b= convert_tai_to_obj_array(a,dt.datetime(1993,1,1))
# print b
=======

>>>>>>> 0dc5c444
<|MERGE_RESOLUTION|>--- conflicted
+++ resolved
@@ -13,7 +13,6 @@
     from datetime import timedelta
     return timedelta(seconds=tai_time) + ref
 
-<<<<<<< HEAD
 def convert_julian_date_to_obj_array(julian_time_array, calander):
     from iris.unit import julian_day2date
 
@@ -59,12 +58,4 @@
     for i, val in np.ndenumerate(masked_array):
         if not masked_array.mask[i]:
             converted_time[i] = operation(val)
-    return converted_time
-
-    # a = np.arange(6).reshape(2,3)
-# print a
-# b= convert_tai_to_obj_array(a,dt.datetime(1993,1,1))
-# print b
-=======
-
->>>>>>> 0dc5c444
+    return converted_time
import matplotlib.pyplot as plt
from mpl_toolkits.basemap import Basemap

def is_map(data_item):
    axes = []
    for coord in data_item.coords(axis="X"):
        axes.append(coord.name())
    for coord in data_item.coords(axis="Y"):
        axes.append(coord.name())

    # Code review this
    lat = False
    lon = False
    for axis in axes:
        if axis.lower().startswith("lat"): lat = True
        if axis.lower().startswith("lon"): lon = True

    if lat and lon:
        return True
    else:
        return False

class Generic_Plot(object):
    DEFAULT_NUMBER_OF_COLOUR_BAR_STEPS = 5

    def __init__(self, packed_data_items, v_range, plot_args, *mplargs, **mplkwargs):
        from utils import unpack_data_object
        import matplotlib.dates as dates
        from matplotlib import ticker

        self.mplargs = mplargs
        self.mplkwargs = mplkwargs
        self.plot_args = plot_args
        self.packed_data_items = packed_data_items
        self.unpacked_data_items = [unpack_data_object(packed_data_item) for packed_data_item in self.packed_data_items]
        self.v_range = v_range
        self.calculate_min_and_max_values()

        fig, ax = plt.subplots()
        self.matplotlib = plt

        if is_map(packed_data_items[0]):
            self.basemap = Basemap(lon_0=(self.unpacked_data_items[0])["x"].max()-180.0)
            self.plot_method = self.basemap
            self.mplkwargs["latlon"] = True
        else:
            self.plot_method = self.matplotlib

        self.set_width_and_height()

        self.plot()
<<<<<<< HEAD
=======
        self.format_plot()

        # def format_date(x, pos=None):
        #     from jasmin_cis.timeUtil import convert_num_to_datetime
        #     return convert_num_to_datetime(x).strftime('%Y-%m-%d')
        #
        # def format_datetime(x, pos=None):
        #     from jasmin_cis.timeUtil import convert_num_to_datetime
        #     return convert_num_to_datetime(x).strftime('%Y-%m-%d %H:%M:%S')
        #
        # def format_time(x, pos=None):
        #     from jasmin_cis.timeUtil import convert_num_to_datetime
        #     return convert_num_to_datetime(x).strftime('%H:%M:%S')
        #
        # ax.xaxis.set_major_formatter(ticker.FuncFormatter(format_date))
        # ax.xaxis.set_minor_formatter(ticker.FuncFormatter(format_time))

        self.apply_axis_limits(plot_args["xrange"], "x")
        self.apply_axis_limits(plot_args["yrange"], "y")
>>>>>>> f5378e1b

    def plot(self):
        raise NotImplementedError()

    def format_plot(self):
        raise NotImplementedError()

    def set_default_axis_label(self, axis):
        raise NotImplementedError()

    def create_legend(self):
        legend_titles = []
        datagroups = self.plot_args["datagroups"]
        for i, item in enumerate(self.packed_data_items):
            if datagroups is not None and datagroups[i]["label"]:
                legend_titles.append(datagroups[i]["label"])
            else:
                legend_titles.append(item.long_name)
        legend = self.matplotlib.legend(legend_titles, loc="best")
        legend.draggable(state = True)

    def set_default_axis_label_for_comparative_plot(self, axis):
        from plot import format_units
        axis = axis.lower()
        axislabel = axis + "label"
        if axis == 'x':
            item_index = 0
        elif axis == 'y':
            item_index = 1

        if self.plot_args[axislabel] is None:
            units = self.packed_data_items[item_index].units
            name = self.packed_data_items[item_index].name()
            self.plot_args[axislabel] = name + format_units(units)

    def set_width_and_height(self):
        '''
        Sets the width and height of the plot
        Uses an aspect ratio of 4:3 if only one of width and height are specified
        '''
        height = self.mplkwargs.pop("height", None)
        width = self.mplkwargs.pop("width", None)

        if height is not None:
            if width is None:
                width = height * (4.0 / 3.0)
        elif width is not None:
            height = width * (3.0 / 4.0)

        if height is not None and width is not None:
            self.matplotlib.figure(figsize = (width, height))

    def calculate_min_and_max_values_of_array_including_case_of_log(self, axis, array):
        log_axis = self.plot_args.get("log" + axis, False)

        if log_axis:
            import numpy.ma as ma
            positive_array = ma.array(array, mask=array<=0)
            min_val = positive_array.min()
            max_val = positive_array.max()
        else:
            min_val =  array.min()
            max_val =  array.max()
        return min_val, max_val

    def calculate_axis_limits(self, axis):
        valrange = {}
        valrange[axis + "min"], valrange[axis + "max"] = self.calculate_min_and_max_values_of_array_including_case_of_log(axis, self.unpacked_data_items[0][axis])
        return valrange

    def apply_axis_limits(self, valrange, axis):
        '''
        @param valrange    A dictionary containing xmin, xmax or ymin, ymax
        @param axis        The axis to apply the limits to
        '''
        try:
            if valrange is None: valrange = self.calculate_axis_limits(axis)

            if axis == "x":
                step = valrange.pop("xstep", None)
                self.matplotlib.xlim(**valrange)
                if step is not None: valrange["xstep"] = step
            elif axis == "y":
                step = valrange.pop("ystep", None)
                self.matplotlib.ylim(**valrange)
                if step is not None: valrange["ystep"] = step
        except (AttributeError, TypeError):
            pass # In case of date axis. TODO Fix this

    def set_font_size(self):
        if self.plot_args.get("fontsize", None) is not None:
            if not isinstance(self.plot_args.get("fontsize", None), dict):
                self.plot_args["fontsize"] = { "font.size" : float(self.plot_args["fontsize"]) }
        else:
            self.plot_args.pop("fontsize", None)

    def calculate_min_and_max_values(self):
        from sys import maxint

        vmin = self.v_range.get("vmin", maxint)
        vmax = self.v_range.get("vmax", -maxint - 1)

        if vmin == maxint:
            vmin = min(unpacked_data_item["data"].min() for unpacked_data_item in self.unpacked_data_items)

        if vmax == -maxint - 1:
            vmax = max(unpacked_data_item["data"].max() for unpacked_data_item in self.unpacked_data_items)

        self.mplkwargs["vmin"] = float(vmin)
        self.mplkwargs["vmax"] = float(vmax)

    def add_color_bar(self, logv, vmin, vmax, v_range, orientation, units):
        from plot import format_units
        # nformat = "%e"
        # nformat = "%.3f"
        # nformat = "%.3e"
        nformat = "%.3g"

        if not logv:
            try:
                step = v_range.get("vstep", (vmax-vmin) / self.DEFAULT_NUMBER_OF_COLOUR_BAR_STEPS)
            except AttributeError:
                step = (vmax-vmin) / self.DEFAULT_NUMBER_OF_COLOUR_BAR_STEPS
            ticks = []
            tick = vmin
            while tick <= vmax:
                ticks.append(tick)
                tick = tick + step
        else:
            ticks = None

        #ticks = None

        cbar = self.matplotlib.colorbar(orientation = orientation, ticks = ticks, format = nformat)

        cbar.set_label(format_units(units))

    def contour_plot(self, filled):
        from numpy import linspace
        vmin = self.mplkwargs.pop("vmin")
        vmax = self.mplkwargs.pop("vmax")

        if self.v_range.get("vstep", None) is None:
            step = self.DEFAULT_NUMBER_OF_COLOUR_BAR_STEPS + 1
        else:
            step = (vmax - vmin) / self.v_range["vstep"]

        if filled:
            contour_type = self.plot_method.contourf
        else:
            contour_type = self.plot_method.contour

        contour_type(self.unpacked_data_items[0]["x"], self.unpacked_data_items[0]["y"], self.unpacked_data_items[0]["data"], linspace(vmin, vmax, step), *self.mplargs, **self.mplkwargs)

        self.mplkwargs["vmin"] = vmin
        self.mplkwargs["vmax"] = vmax

    def draw_coastlines(self, draw_grid = False):
        if is_map(self.packed_data_items[0]):
            self.basemap.drawcoastlines()

            parallels, meridians = self.__create_map_grid_lines()
            if draw_grid:
                self.basemap.drawparallels(parallels)
                self.basemap.drawmeridians(meridians)

            meridian_labels = self.__format_map_ticks(meridians, "x")
            parallel_labels = self.__format_map_ticks(parallels, "y")

            self.matplotlib.xticks(meridians, meridian_labels)
            self.matplotlib.yticks(parallels, parallel_labels)

    def __create_map_grid_lines(self):
        def __create_set_of_grid_lines(axis, range_dict):
            from numpy import arange, append
            lines = None
            grid_spacing = 15 # in degrees
            if range_dict is not None: #If the user has specified range
                min_val = range_dict[axis + "min"]
                max_val = range_dict[axis + "max"]
                step = range_dict.get(axis + "step", None)
            else:
                try:
                    min_val = self.valrange[axis][axis + "min"]
                    max_val = self.valrange[axis][axis + "max"]
                    step = None
                except AttributeError:
                    if axis == "y":
                        lines = arange(-90, 91, grid_spacing)
                    elif axis == "x":
                        lines = arange(0, 361, grid_spacing)

            if lines is None:
                if step is None: step = (max_val-min_val)/24
                lines = arange(min_val, max_val+1, step)
                if min_val < 0 and max_val > 0: lines = append(lines, 0)
                lines.sort()

            return lines

        parallels = __create_set_of_grid_lines("y", self.plot_args["yrange"])
        meridians = __create_set_of_grid_lines("x", self.plot_args["xrange"])

        return parallels, meridians

    def __format_map_ticks(self, tick_array, axis):
        label_format = "{0:.0f}"
        labels = []
        i = 0
        label_every_nth_tick = 4
        for tick in tick_array:
            # Label every nth tick, the 0 tick, and the last tick
            if i % label_every_nth_tick == 0 or tick == 0 or i == len(tick_array) - 1:
                if tick == 0:
                    labels.append(0)
                else:
                    labels.append(label_format.format(tick))
            else:
                labels.append("")
            i += 1
        return labels

    def set_log_scale(self, logx, logy):
        if logx: self.matplotlib.xscale("log")
        if logy: self.matplotlib.yscale("log")

    def format_2d_plot(self):
        import logging
        from jasmin_cis.plotting.plot import plot_options

        logx = self.plot_args.get("logx", False)
        logy = self.plot_args.get("logy", False)
        if logx or logy:
            self.set_log_scale(logx, logy)
        else:
            try:
                self.matplotlib.gca().ticklabel_format(style='sci', scilimits=(-3,3), axis='both')
            except AttributeError:
                logging.warning("Couldn't apply scientific notation to axes")

        draw_grid = self.plot_args.pop("grid", False)
        if draw_grid: self.matplotlib.grid(True, which="both")

        self.set_font_size()

        # If any of the options have not been specified, then use the defaults
        self.set_default_axis_label("X")
        self.set_default_axis_label("Y")

        if self.plot_args["xlabel"] == None: self.plot_args["xlabel"] = ""
        if self.plot_args["ylabel"] == None: self.plot_args["ylabel"] = ""

        if not self.plot_args["title"]: self.plot_args["title"] = ""

        for key in plot_options.keys():
            # Call the method associated with the option
            if key in self.plot_args.keys():
                plot_options[key](self.plot_args[key])

        if len(self.packed_data_items) > 1: self.create_legend()

    def format_3d_plot(self):
        '''
        Sets the fontsize, xlabel, ylabel, title, legend and color bar
        Tries to assign default value if value not specified

        @param data:                    A list of data objects (cubes or ungridded data)
        @param options:                 A dictionary of formatting options constructed using __create_plot_format_options
        @param plot_type:               The plot type (as a string, not a PlotType object)
        @param datagroups:               The list of datagroups from the command line, as a dictionary, containing filename, variable, label etc
        @param colour_bar_orientation:  A string, either 'horizontal' or 'vertical', should have been converted to lowercase by the parser
        '''
        from jasmin_cis.plotting.plot import plot_options

        if self.plot_args is not None:
            logx = self.plot_args.get("logx", False)
            logy = self.plot_args.get("logy", False)
            if logx or logy:
                self.set_log_scale(logx, logy)

            draw_grid = self.plot_args.get("grid")
            if draw_grid: self.matplotlib.grid(True, which="both")

            self.set_font_size()
            # If any of the options have not been specified, then use the defaults
            self.set_default_axis_label("X")
            self.set_default_axis_label("Y")

            if self.plot_args["xlabel"] == None: self.plot_args["xlabel"] = ""
            if self.plot_args["ylabel"] == None: self.plot_args["ylabel"] = ""

            if not self.plot_args["title"]: self.plot_args["title"] = ""

            if not self.plot_args["title"]: self.plot_args["title"] = self.packed_data_items[0].long_name

            for key in plot_options.keys():
            # Call the method associated with the option
                if key in self.plot_args.keys():
                    plot_options[key](self.plot_args[key])

        if not self.plot_args["nocolourbar"]: self.add_color_bar(self.plot_args["logv"], self.mplkwargs["vmin"], self.mplkwargs["vmax"], self.v_range, self.plot_args["cbarorient"], self.packed_data_items[0].units)

        self.draw_coastlines(draw_grid)

        if len(self.packed_data_items) > 1: self.create_legend()

    def set_3daxis_label(self, axis):
        from plot import format_units
        import jasmin_cis.exceptions as cisex
        import iris.exceptions as irisex
        axis = axis.lower()
        axislabel = axis + "label"

        if self.plot_args[axislabel] is None:
            if is_map(self.packed_data_items[0]):
                self.plot_args[axislabel] = "Longitude" if axis == "x" else "Latitude"
            else:
                try:
                    name = self.packed_data_items[0].coord(axis=axis).name()
                except (cisex.CoordinateNotFoundError, irisex.CoordinateNotFoundError):
                    name = self.packed_data_items[0].name()

                try:
                    units = self.packed_data_items[0].coord(axis=axis).units
                except (cisex.CoordinateNotFoundError, irisex.CoordinateNotFoundError):
                    units = self.packed_data_items[0].units

                # in general, display both name and units in brackets
                self.plot_args[axislabel] = name + format_units(units)<|MERGE_RESOLUTION|>--- conflicted
+++ resolved
@@ -47,11 +47,8 @@
             self.plot_method = self.matplotlib
 
         self.set_width_and_height()
-
+        
         self.plot()
-<<<<<<< HEAD
-=======
-        self.format_plot()
 
         # def format_date(x, pos=None):
         #     from jasmin_cis.timeUtil import convert_num_to_datetime
@@ -67,10 +64,6 @@
         #
         # ax.xaxis.set_major_formatter(ticker.FuncFormatter(format_date))
         # ax.xaxis.set_minor_formatter(ticker.FuncFormatter(format_time))
-
-        self.apply_axis_limits(plot_args["xrange"], "x")
-        self.apply_axis_limits(plot_args["yrange"], "y")
->>>>>>> f5378e1b
 
     def plot(self):
         raise NotImplementedError()

--- conflicted
+++ resolved
@@ -25,14 +25,9 @@
 
     def __init__(self, packed_data_items, v_range, plot_args, *mplargs, **mplkwargs):
         from utils import unpack_data_object
-<<<<<<< HEAD
         import matplotlib.dates as dates
         from matplotlib import ticker
 
-
-        self.out_filename = out_filename
-=======
->>>>>>> 35cf5dec
         self.mplargs = mplargs
         self.mplkwargs = mplkwargs
         self.plot_args = plot_args

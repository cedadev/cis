__author__ = "David Michel, Daniel Wallis, Duncan Watson-Parris, Richard Wilkinson, Ian Bush, Matt Kendall, John Holt"
<<<<<<< HEAD
__version__ = "0.7.3"
__status__ = "Phase 3, Sprint 4 release"
=======
__version__ = "0.7.4"
__status__ = "Phase 3, Sprint 6 release"
>>>>>>> 6de71eb7
__website__ = "http://proj.badc.rl.ac.uk/cedaservices/wiki/JASMIN/CommunityIntercomparisonSuite"<|MERGE_RESOLUTION|>--- conflicted
+++ resolved
@@ -1,9 +1,5 @@
+
 __author__ = "David Michel, Daniel Wallis, Duncan Watson-Parris, Richard Wilkinson, Ian Bush, Matt Kendall, John Holt"
-<<<<<<< HEAD
-__version__ = "0.7.3"
-__status__ = "Phase 3, Sprint 4 release"
-=======
 __version__ = "0.7.4"
 __status__ = "Phase 3, Sprint 6 release"
->>>>>>> 6de71eb7
 __website__ = "http://proj.badc.rl.ac.uk/cedaservices/wiki/JASMIN/CommunityIntercomparisonSuite"
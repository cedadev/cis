import os
import os.path

from setuptools import setup, find_packages, Command
from pkg_resources import require, DistributionNotFound, VersionConflict
from cis.test.runner import nose_test
from cis import __version__, __website__


root_path = os.path.dirname(__file__)

# If we're building docs on readthedocs we don't have any dependencies as they're all mocked out
on_rtd = os.environ.get('READTHEDOCS', None) == 'True'
if on_rtd:
    dependencies = []
    optional_dependencies = {}
    test_dependencies = []

else:
<<<<<<< HEAD
    dependencies = ["matplotlib>=1.2.0,<1.9.0",
=======
    dependencies = ["matplotlib>=2.0",
>>>>>>> a508887f
                    "netcdf4>=1.0",
                    "numpy",
                    "scipy>=0.15.0",
                    "scitools-iris>=1.8.0",
<<<<<<< HEAD
                    "psutil>=2.0.0",
                    "six"]
=======
                    'psutil>=2.0.0',
                    'six']
>>>>>>> a508887f

    optional_dependencies = {"HDF": ["pyhdf"], "Pandas": ["pandas"]}

    test_dependencies = ["pyhamcrest", "mock", "nose"]


class check_dep(Command):
    """
    Command to check that the required dependencies are installed on the system
    """
    description = "Checks that the required dependencies are installed on the system"
    user_options = []

    def initialize_options(self):
        pass

    def finalize_options(self):
        pass

    def run(self):

        for dep in dependencies:
            try:
                require(dep)
                print(dep + " ...[ok]")
            except (DistributionNotFound, VersionConflict):
                print(dep + "... MISSING!")

# Extract long-description from README
README = open(os.path.join(root_path, 'README.md'), 'rb').read().decode('utf-8')

setup(
    name='cis',
    version=__version__,
    description='Community Intercomparison Suite',
    long_description=README,
    maintainer='Philip Kershaw',
    maintainer_email='Philip.Kershaw@stfc.ac.uk',
    url=__website__,
    classifiers=[
        'License :: OSI Approved :: GNU Lesser General Public License v3 or later (LGPLv3+)',
        'Topic :: Scientific/Engineering :: Atmospheric Science',
        'Topic :: Scientific/Engineering :: Visualization',
        'Environment :: Console',
        ],
    packages=find_packages(),
    package_data={'': ['logging.conf', 'plotting/raster/*.png']},
    scripts=['bin/cis', 'bin/cis.lsf'],
    cmdclass={"checkdep": check_dep,
              "test": nose_test},
    install_requires=dependencies,
    extras_require=optional_dependencies,
    tests_require=test_dependencies
)<|MERGE_RESOLUTION|>--- conflicted
+++ resolved
@@ -17,22 +17,13 @@
     test_dependencies = []
 
 else:
-<<<<<<< HEAD
-    dependencies = ["matplotlib>=1.2.0,<1.9.0",
-=======
     dependencies = ["matplotlib>=2.0",
->>>>>>> a508887f
                     "netcdf4>=1.0",
                     "numpy",
                     "scipy>=0.15.0",
                     "scitools-iris>=1.8.0",
-<<<<<<< HEAD
                     "psutil>=2.0.0",
                     "six"]
-=======
-                    'psutil>=2.0.0',
-                    'six']
->>>>>>> a508887f
 
     optional_dependencies = {"HDF": ["pyhdf"], "Pandas": ["pandas"]}
 
